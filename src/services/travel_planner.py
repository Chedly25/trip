"""
Main travel planning service orchestrating all components.
"""
from typing import List, Dict, Any
import asyncio
import structlog
from ..core.interfaces import TravelPlannerService
from ..core.models import TripRequest, ServiceResult, TravelRoute, RouteType
from ..core.exceptions import TravelPlannerException
from .google_places_city_service import GooglePlacesCityService
from .route_service import ProductionRouteService
from .validation_service import ValidationService
from .itinerary_generator import ItineraryGenerator
from .hidden_gems_service import HiddenGemsService

logger = structlog.get_logger(__name__)


class TravelPlannerServiceImpl(TravelPlannerService):
    """Main travel planning service with proper architecture."""
    
    def __init__(self, city_service: GooglePlacesCityService, route_service: ProductionRouteService,
                 validation_service: ValidationService):
        self.city_service = city_service
        self.route_service = route_service
        self.validation_service = validation_service
        # Initialize itinerary generator
        hidden_gems_service = HiddenGemsService(city_service)
        self.itinerary_generator = ItineraryGenerator(city_service, hidden_gems_service)
        self._route_strategies = self._initialize_route_strategies()
    
    def generate_routes(self, request: TripRequest) -> ServiceResult:
        """Generate multiple route options for the trip request."""
        try:
            # Check if we're already in an event loop
            try:
                loop = asyncio.get_running_loop()
                # We're in an event loop, need to use different approach
                logger.info("Already in event loop, using sync fallback for route generation")
                return self._generate_routes_sync(request)
            except RuntimeError:
                # No running loop, can use asyncio.run
                return asyncio.run(self._generate_routes_async(request))
        except Exception as e:
            logger.error("Route generation failed", error=str(e))
            return ServiceResult.error_result(f"Route generation failed: {e}")
    
    async def _generate_routes_async(self, request: TripRequest) -> ServiceResult:
        """Async route generation using Google Places API."""
        try:
            logger.info("Generating routes", 
                       start=request.start_city, 
                       end=request.end_city,
                       days=request.travel_days)
            
            # Get start and end cities using async API calls
            start_city = await self.city_service.get_city_by_name(request.start_city)
            if not start_city:
                return ServiceResult.error_result(f"Start city not found: {request.start_city}")
            
            end_city = await self.city_service.get_city_by_name(request.end_city)
            if not end_city:
                return ServiceResult.error_result(f"End city not found: {request.end_city}")
            
            # Generate routes for different strategies concurrently
            route_tasks = []
            for strategy in self._route_strategies:
                task = self._generate_route_for_strategy_async(
                    strategy, start_city, end_city, request
                )
                route_tasks.append(task)
            
            # Wait for all route generation tasks to complete
            route_results = await asyncio.gather(*route_tasks, return_exceptions=True)
            
            routes = []
            for i, result in enumerate(route_results):
                if isinstance(result, Exception):
                    logger.error(f"Route generation failed for {self._route_strategies[i]['name']}", 
                               error=str(result))
                    continue
                
                if result and result.success:
                    routes.append(result.data)
                else:
                    logger.warning("Route generation failed", 
                                 strategy=self._route_strategies[i]['name'],
                                 error=result.error_message if result else "Unknown error")
            
            if not routes:
                return ServiceResult.error_result("No routes could be generated")
            
            return ServiceResult.success_result({
                'routes': routes,
                'request': request,
                'start_city': start_city,
                'end_city': end_city
            })
            
        except Exception as e:
            logger.error("Async route generation failed", error=str(e))
            return ServiceResult.error_result(f"Route generation failed: {e}")
    
    def _generate_routes_sync(self, request: TripRequest) -> ServiceResult:
        """Sync route generation using fallback city service."""
        try:
            logger.info("Generating routes synchronously", 
                       start=request.start_city, 
                       end=request.end_city,
                       days=request.travel_days)
            
            # Get start and end cities using sync fallback
            start_city = self.city_service._get_fallback_city(request.start_city)
            if not start_city:
                return ServiceResult.error_result(f"Start city not found: {request.start_city}")
            
            end_city = self.city_service._get_fallback_city(request.end_city)
            if not end_city:
                return ServiceResult.error_result(f"End city not found: {request.end_city}")
            
            # Generate routes for different strategies
            routes = []
            for strategy in self._route_strategies:
                try:
                    route_result = self._generate_route_for_strategy(
                        strategy, start_city, end_city, request
                    )
                    
                    if route_result.success:
                        routes.append(route_result.data)
                    else:
                        logger.warning("Route generation failed", 
                                     strategy=strategy['name'],
                                     error=route_result.error_message)
                
                except Exception as e:
                    logger.error(f"Route generation failed for {strategy['name']}", 
                               error=str(e))
                    continue
            
            if not routes:
                return ServiceResult.error_result("No routes could be generated")
            
            return ServiceResult.success_result({
                'routes': routes,
                'request': request,
                'start_city': start_city,
                'end_city': end_city
            })
            
        except Exception as e:
            logger.error("Sync route generation failed", error=str(e))
            return ServiceResult.error_result(f"Route generation failed: {e}")
    
    def get_route_details(self, route_id: str) -> ServiceResult:
        """Get detailed information for a specific route."""
        # Implementation for route details
        # This would typically load from cache or database
        return ServiceResult.error_result("Route details not implemented")
    
    async def _generate_route_for_strategy_async(self, strategy: Dict, start_city, end_city, 
                                               request: TripRequest) -> ServiceResult:
        """Generate a route for a specific strategy using async API calls."""
        try:
            # Find intermediate cities based on strategy using async API
            intermediate_cities = await self._find_intermediate_cities_async(
                strategy, start_city, end_city, request
            )
            
            # Calculate route through all cities
            all_cities = [start_city] + intermediate_cities + [end_city]
            route_result = self.route_service.optimize_multi_city_route(all_cities)
            
            if not route_result.success:
                return route_result
            
            route_data = route_result.data
            
            # Create travel route object
            travel_route = TravelRoute(
                route_type=RouteType(strategy['type']),
                segments=route_data['segments'],
                total_distance_km=route_data['total_distance_km'],
                total_duration_hours=route_data['total_duration_hours'],
                intermediate_cities=intermediate_cities,
                description=strategy['description']
            )
            
            # Enrich with additional data and generate complete itinerary
            enriched_route = await self._enrich_route_with_itinerary(travel_route, request, strategy, start_city, end_city)
            
            return ServiceResult.success_result(enriched_route)
            
        except Exception as e:
            logger.error("Async strategy route generation failed", 
                        strategy=strategy['name'], error=str(e))
            return ServiceResult.error_result(f"Route generation failed: {e}")
    
    def _generate_route_for_strategy(self, strategy: Dict, start_city, end_city, 
                                   request: TripRequest) -> ServiceResult:
        """Generate a route for a specific strategy."""
        try:
            # Find intermediate cities based on strategy
            intermediate_cities = self._find_intermediate_cities(
                strategy, start_city, end_city, request
            )
            
            # Calculate route through all cities
            all_cities = [start_city] + intermediate_cities + [end_city]
            route_result = self.route_service.optimize_multi_city_route(all_cities)
            
            if not route_result.success:
                return route_result
            
            route_data = route_result.data
            
            # Create travel route object
            travel_route = TravelRoute(
                route_type=RouteType(strategy['type']),
                segments=route_data['segments'],
                total_distance_km=route_data['total_distance_km'],
                total_duration_hours=route_data['total_duration_hours'],
                intermediate_cities=intermediate_cities,
                description=strategy['description']
            )
            
            # Enrich with additional data and generate complete itinerary
            enriched_route = self._enrich_route_with_itinerary_sync(travel_route, request, strategy, start_city, end_city)
            
            return ServiceResult.success_result(enriched_route)
            
        except Exception as e:
            logger.error("Strategy route generation failed", 
                        strategy=strategy['name'], error=str(e))
            return ServiceResult.error_result(f"Route generation failed: {e}")
    
    def _find_intermediate_cities(self, strategy: Dict, start_city, end_city, 
                                request: TripRequest) -> List:
        """Find intermediate cities based on route strategy."""
        strategy_type = strategy['type']
        
        # Get cities near the route using sync fallback method, filtered by route type
        nearby_cities = self.city_service._get_fallback_route_cities(
            start_city.coordinates, end_city.coordinates, max_deviation_km=120, route_type=strategy_type
        )
        
        if strategy_type == 'scenic':
            # Find scenic cities: alpine, lakes, romantic, resort
            scenic_types = ['scenic', 'alpine', 'lakes', 'romantic', 'resort', 'coastal']
            candidates = [c for c in nearby_cities if any(t in c.types for t in scenic_types)]
            return self._select_diverse_cities(candidates, max_cities=3)
        
        elif strategy_type == 'cultural':
            # Find cultural/historic cities: unesco, historic, cultural, artistic
            cultural_types = ['cultural', 'historic', 'unesco', 'artistic', 'renaissance', 'medieval', 'roman']
            candidates = [c for c in nearby_cities if any(t in c.types for t in cultural_types)]
            return self._select_diverse_cities(candidates, max_cities=3)
        
        elif strategy_type == 'adventure':
            # Find adventure cities: alpine, adventure, winter-sports, nature
            adventure_types = ['adventure', 'alpine', 'winter-sports', 'nature', 'skiing', 'outdoor']
            candidates = [c for c in nearby_cities if any(t in c.types for t in adventure_types)]
            return self._select_diverse_cities(candidates, max_cities=2)
        
        elif strategy_type == 'culinary':
            # Find culinary destinations
            culinary_types = ['culinary', 'wine', 'food', 'gastronomy']
            candidates = [c for c in nearby_cities if any(t in c.types for t in culinary_types)]
            # If not enough culinary-specific cities, add cultural cities (often have great food)
            if len(candidates) < 2:
                cultural_cities = [c for c in nearby_cities if 'cultural' in c.types]
                candidates.extend(cultural_cities[:2])
            return self._select_diverse_cities(candidates, max_cities=3)
        
        elif strategy_type == 'romantic':
            # Find romantic destinations
            romantic_types = ['romantic', 'scenic', 'lakes', 'coastal', 'luxury', 'historic']
            candidates = [c for c in nearby_cities if any(t in c.types for t in romantic_types)]
            return self._select_diverse_cities(candidates, max_cities=2)
        
        elif strategy_type == 'hidden_gems':
            # Find lesser-known, authentic destinations
            hidden_gem_types = ['hidden', 'local', 'authentic', 'village', 'traditional', 'offbeat']
            candidates = [c for c in nearby_cities if any(t in c.types for t in hidden_gem_types)]
            # If not enough hidden gems, look for smaller towns and medieval places
            if len(candidates) < 2:
                small_town_types = ['medieval', 'village', 'traditional', 'rural', 'authentic']
                more_candidates = [c for c in nearby_cities if any(t in c.types for t in small_town_types)]
                candidates.extend(more_candidates[:3])
            return self._select_diverse_cities(candidates, max_cities=3)
        
        else:
            # Default: select diverse cities near route
            return self._select_diverse_cities(nearby_cities, max_cities=2)
    
    async def _find_intermediate_cities_async(self, strategy: Dict, start_city, end_city, 
                                            request: TripRequest) -> List:
        """Find intermediate cities based on route strategy using async Google Places API."""
        strategy_type = strategy['type']
        
        # Get cities near the route using async API calls, filtered by route type
        nearby_cities = await self.city_service.find_cities_near_route(
            start_city.coordinates, end_city.coordinates, max_deviation_km=120, route_type=strategy_type
        )
        
        if strategy_type == 'scenic':
            # Find scenic cities: alpine, lakes, romantic, resort
            scenic_types = ['scenic', 'alpine', 'lakes', 'romantic', 'resort', 'coastal']
            candidates = [c for c in nearby_cities if any(t in c.types for t in scenic_types)]
            return self._select_diverse_cities(candidates, max_cities=3)
        
        elif strategy_type == 'cultural':
            # Find cultural/historic cities: unesco, historic, cultural, artistic
            cultural_types = ['cultural', 'historic', 'unesco', 'artistic', 'renaissance', 'medieval', 'roman']
            candidates = [c for c in nearby_cities if any(t in c.types for t in cultural_types)]
            return self._select_diverse_cities(candidates, max_cities=3)
        
        elif strategy_type == 'adventure':
            # Find adventure cities: alpine, adventure, winter-sports, nature
            adventure_types = ['adventure', 'alpine', 'winter-sports', 'nature', 'skiing', 'outdoor']
            candidates = [c for c in nearby_cities if any(t in c.types for t in adventure_types)]
            return self._select_diverse_cities(candidates, max_cities=2)
        
        elif strategy_type == 'culinary':
            # Find culinary destinations
            culinary_types = ['culinary', 'wine', 'food', 'gastronomy']
            candidates = [c for c in nearby_cities if any(t in c.types for t in culinary_types)]
            # If not enough culinary-specific cities, add cultural cities (often have great food)
            if len(candidates) < 2:
                cultural_cities = [c for c in nearby_cities if 'cultural' in c.types]
                candidates.extend(cultural_cities[:2])
            return self._select_diverse_cities(candidates, max_cities=3)
        
        elif strategy_type == 'romantic':
            # Find romantic destinations
            romantic_types = ['romantic', 'scenic', 'lakes', 'coastal', 'luxury', 'historic']
            candidates = [c for c in nearby_cities if any(t in c.types for t in romantic_types)]
            return self._select_diverse_cities(candidates, max_cities=2)
        
        elif strategy_type == 'hidden_gems':
            # Find lesser-known, authentic destinations
            hidden_gem_types = ['hidden', 'local', 'authentic', 'village', 'traditional', 'offbeat']
            candidates = [c for c in nearby_cities if any(t in c.types for t in hidden_gem_types)]
            # If not enough hidden gems, look for smaller towns and medieval places
            if len(candidates) < 2:
                small_town_types = ['medieval', 'village', 'traditional', 'rural', 'authentic']
                more_candidates = [c for c in nearby_cities if any(t in c.types for t in small_town_types)]
                candidates.extend(more_candidates[:3])
            return self._select_diverse_cities(candidates, max_cities=3)
        
        else:
            # Default: select diverse cities near route
            return self._select_diverse_cities(nearby_cities, max_cities=2)
    
    def _select_diverse_cities(self, candidates: List, max_cities: int) -> List:
        """Select diverse cities from candidates to create interesting routes."""
        import random
        
        if not candidates:
            return []
        
        if len(candidates) <= max_cities:
            return candidates
        
<<<<<<< HEAD
        # Add randomization for variety in route generation
        # Create pools of high-quality and all candidates
=======
        # Sort by rating/popularity if available (handle None ratings)
>>>>>>> aa9d277c
        sorted_candidates = sorted(candidates, 
                                 key=lambda c: getattr(c, 'rating', None) or 0, 
                                 reverse=True)
        
        # Take top candidates (e.g., top 75% by rating) for quality selection
        quality_pool_size = max(max_cities * 2, len(sorted_candidates) // 2)
        quality_candidates = sorted_candidates[:quality_pool_size]
        
        # Shuffle the quality pool for randomization while maintaining quality
        random.shuffle(quality_candidates)
        
        selected = []
        used_countries = set()
        
        # First, try to get cities from different countries for diversity
        for city in quality_candidates:
            if len(selected) >= max_cities:
                break
            
            # Handle None country values
            city_country = city.country if city.country is not None else 'Unknown'
            
            if city_country not in used_countries:
                selected.append(city)
                used_countries.add(city_country)
        
        # If we still need more cities, randomly select from remaining quality candidates
        remaining_slots = max_cities - len(selected)
        if remaining_slots > 0:
            remaining_candidates = [c for c in quality_candidates if c not in selected]
            if remaining_candidates:
                # Randomly select from remaining candidates
                random.shuffle(remaining_candidates)
                selected.extend(remaining_candidates[:remaining_slots])
        
        return selected
    
    def _filter_cities_by_route(self, cities: List, start_city, end_city, 
                              max_cities: int = 2) -> List:
        """Filter cities to those reasonably close to the route."""
        if not cities:
            return []
        
        # Remove start and end cities from candidates
        candidates = [c for c in cities if c.name not in [start_city.name, end_city.name]]
        
        # Find cities near the route
        near_route = self.city_service.find_cities_near_route(
            start_city.coordinates, end_city.coordinates, max_deviation_km=100
        )
        
        # Get intersection of type-based and route-based cities
        filtered = [c for c in candidates if c.name in [nr.name for nr in near_route]]
        
        return filtered[:max_cities]
    
    def _enrich_route_data(self, route: TravelRoute, request: TripRequest, strategy: Dict = None) -> Dict[str, Any]:
        """Enrich route with additional data for frontend."""
        # Use strategy data if available for richer information
        strategy_name = strategy['name'] if strategy else route.route_type.value.replace('_', ' ').title() + ' Route'
        strategy_highlights = strategy.get('highlights', []) if strategy else []
        strategy_ideal_for = strategy.get('ideal_for', '') if strategy else ''
        
        return {
            'route_type': route.route_type.value,
            'name': strategy_name,
            'description': route.description,
            'total_distance_km': route.total_distance_km,
            'total_duration_hours': route.total_duration_hours,
            'estimated_driving_time': f"{route.total_duration_hours:.1f} hours",
            'start_city': {
                'name': route.start_city.name,
                'coordinates': [route.start_city.coordinates.latitude, 
                              route.start_city.coordinates.longitude]
            },
            'end_city': {
                'name': route.end_city.name,
                'coordinates': [route.end_city.coordinates.latitude, 
                              route.end_city.coordinates.longitude]
            },
            'intermediate_cities': [
                {
                    'name': city.name,
                    'country': city.country,
                    'coordinates': [city.coordinates.latitude, city.coordinates.longitude],
                    'types': city.types,
                    'region': city.region
                }
                for city in route.intermediate_cities
            ],
            'highlights': strategy_highlights,
            'ideal_for': strategy_ideal_for,
            'season_tips': self._get_season_tips(route, request.season),
            'estimated_cost': self._estimate_route_cost(route, request)
        }
    
    async def _enrich_route_with_itinerary(self, route: TravelRoute, request: TripRequest, 
                                         strategy: Dict, start_city, end_city) -> Dict[str, Any]:
        """Enrich route with complete itinerary data."""
        # Get basic route enrichment
        enriched_route = self._enrich_route_data(route, request, strategy)
        
        # Convert intermediate cities to format expected by itinerary generator
        intermediate_cities_for_itinerary = []
        for city in route.intermediate_cities:
            intermediate_cities_for_itinerary.append({
                'city': {
                    'name': city.name,
                    'country': city.country,
                    'region': city.region,
                    'coordinates': [city.coordinates.latitude, city.coordinates.longitude],
                    'types': city.types
                },
                'stay_duration': {'recommended_nights': 1},
                'recommendation_score': 4.0,
                'why_visit': [f'Perfect for {strategy["name"].lower()} experience'],
                'best_for': strategy.get('highlights', []),
            })
        
        # Generate complete day-by-day itinerary for this specific route
        itinerary_result = await self.itinerary_generator.generate_complete_itinerary(
            start_city, end_city, request, trip_type="away"
        )
        
        if itinerary_result.success:
            itinerary_data = itinerary_result.data
            # Use route-specific intermediate cities instead of generic ones
            enriched_route['daily_itinerary'] = await self.itinerary_generator._create_daily_itinerary(
                start_city, end_city, intermediate_cities_for_itinerary, request
            )
            enriched_route['trip_summary'] = itinerary_data.get('trip_summary', {})
            enriched_route['travel_tips'] = itinerary_data.get('travel_tips', {})
        
        return enriched_route
    
    def _enrich_route_with_itinerary_sync(self, route: TravelRoute, request: TripRequest, 
                                        strategy: Dict, start_city, end_city) -> Dict[str, Any]:
        """Enrich route with complete itinerary data (sync version)."""
        # Get basic route enrichment
        enriched_route = self._enrich_route_data(route, request, strategy)
        
        # Convert intermediate cities to format expected by itinerary generator
        intermediate_cities_for_itinerary = []
        for city in route.intermediate_cities:
            intermediate_cities_for_itinerary.append({
                'city': {
                    'name': city.name,
                    'country': city.country,
                    'region': city.region,
                    'coordinates': [city.coordinates.latitude, city.coordinates.longitude],
                    'types': city.types
                },
                'stay_duration': {'recommended_nights': 1},
                'recommendation_score': 4.0,
                'why_visit': [f'Perfect for {strategy["name"].lower()} experience'],
                'best_for': strategy.get('highlights', []),
            })
        
        # Generate complete day-by-day itinerary for this specific route (sync version)
        try:
            # Use asyncio.run for the async itinerary generation
            import asyncio
            itinerary_data = asyncio.run(self.itinerary_generator._create_daily_itinerary(
                start_city, end_city, intermediate_cities_for_itinerary, request
            ))
            enriched_route['daily_itinerary'] = itinerary_data
        except Exception as e:
            logger.error(f"Failed to generate sync itinerary: {e}")
            enriched_route['daily_itinerary'] = []
        
        return enriched_route
    
    def _get_season_tips(self, route: TravelRoute, season) -> List[str]:
        """Get season-specific tips for the route."""
        tips = []
        
        # Handle both enum and string seasons
        season_value = season.value if hasattr(season, 'value') else season
        
        if season_value == 'winter':
            tips.append("Check weather conditions and carry winter equipment")
            tips.append("Some mountain passes may be closed")
        elif season_value == 'summer':
            tips.append("Book accommodations early due to high season")
            tips.append("Consider early morning starts to avoid traffic")
        elif season_value == 'spring':
            tips.append("Perfect weather for outdoor activities")
            tips.append("Check for seasonal road closures in mountainous areas")
        elif season_value == 'autumn':
            tips.append("Beautiful fall foliage but weather can be unpredictable")
            tips.append("Book accommodations early for popular destinations")
        
        return tips
    
    def _estimate_route_cost(self, route: TravelRoute, request: TripRequest) -> Dict[str, float]:
        """Estimate costs for the route."""
        # Basic cost estimation
        fuel_cost = route.total_distance_km * 0.08  # €0.08 per km
        accommodation_cost = request.travel_days * 80  # €80 per night average
        
        return {
            'fuel_estimate': round(fuel_cost, 2),
            'accommodation_estimate': round(accommodation_cost, 2),
            'total_estimate': round(fuel_cost + accommodation_cost, 2)
        }
    
    def _initialize_route_strategies(self) -> List[Dict[str, Any]]:
        """Initialize route strategy configurations."""
        return [
            {
                'name': 'Scenic Mountain & Lakes Route',
                'type': 'scenic',
                'description': 'Journey through breathtaking Alpine landscapes, pristine lakes, and mountain vistas. Perfect for nature lovers and photographers.',
                'highlights': ['Mountain passes', 'Lake views', 'Scenic overlooks', 'National parks'],
                'ideal_for': 'Nature enthusiasts, photographers, romantic getaways'
            },
            {
                'name': 'Cultural Heritage Route',
                'type': 'cultural',
                'description': 'Explore UNESCO World Heritage sites, historic city centers, and cultural landmarks spanning centuries of European history.',
                'highlights': ['UNESCO sites', 'Historic centers', 'Museums', 'Architecture'],
                'ideal_for': 'History buffs, art lovers, cultural explorers'
            },
            {
                'name': 'Adventure & Activities Route',
                'type': 'adventure',
                'description': 'Action-packed journey featuring outdoor activities like hiking, skiing, water sports, and unique experiences.',
                'highlights': ['Outdoor activities', 'Adventure sports', 'Unique experiences', 'Active exploration'],
                'ideal_for': 'Thrill seekers, active travelers, outdoor enthusiasts'
            },
            {
                'name': 'Culinary & Wine Route',
                'type': 'culinary',
                'description': 'Savor Europe\'s finest cuisines, visit local markets, wine regions, and discover gastronomic treasures.',
                'highlights': ['Local cuisine', 'Wine regions', 'Food markets', 'Cooking experiences'],
                'ideal_for': 'Food lovers, wine enthusiasts, culinary explorers'
            },
            {
                'name': 'Romantic Escape Route',
                'type': 'romantic',
                'description': 'Intimate journey through Europe\'s most romantic destinations, perfect for couples seeking enchanting experiences.',
                'highlights': ['Romantic settings', 'Intimate venues', 'Sunset views', 'Couple activities'],
                'ideal_for': 'Couples, honeymoons, romantic getaways'
            },
            {
                'name': 'Hidden Gems Route',
                'type': 'hidden_gems',
                'description': 'Discover Europe\'s best-kept secrets and off-the-beaten-path destinations that most tourists never see.',
                'highlights': ['Lesser-known towns', 'Local secrets', 'Unique experiences', 'Authentic culture'],
                'ideal_for': 'Adventurous explorers, authentic travel seekers, curious wanderers'
            }
        ]<|MERGE_RESOLUTION|>--- conflicted
+++ resolved
@@ -362,12 +362,9 @@
         if len(candidates) <= max_cities:
             return candidates
         
-<<<<<<< HEAD
         # Add randomization for variety in route generation
         # Create pools of high-quality and all candidates
-=======
         # Sort by rating/popularity if available (handle None ratings)
->>>>>>> aa9d277c
         sorted_candidates = sorted(candidates, 
                                  key=lambda c: getattr(c, 'rating', None) or 0, 
                                  reverse=True)
